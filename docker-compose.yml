--- conflicted
+++ resolved
@@ -18,22 +18,6 @@
       - '4000:4000'
     command: npm run dev
 
-<<<<<<< HEAD
-    db:
-        image: postgres:latest
-        ports:
-            - 5432:5432
-        restart: always
-        environment:
-            POSTGRES_PASSWORD: ads123
-            POSTGRES_USER: tcss460
-            POSTGRES_DB: tcss460
-        container_name: lecture-db
-        volumes:
-            - ~/apps/postgres:/var/lib/postgresql/data
-            - ./data/output_cleaned_books.csv:/docker-entrypoint-initdb.d/output_cleaned_books.csv
-            - ./data/init.sql:/docker-entrypoint-initdb.d/init.sql
-=======
   db:
     image: postgres:latest
     ports:
@@ -50,5 +34,4 @@
       - ./data/authors_only.csv:/docker-entrypoint-initdb.d/authors_only.csv
       - ./data/books_only.csv:/docker-entrypoint-initdb.d/books_only.csv
       - ./data/book_author.csv:/docker-entrypoint-initdb.d/book_author.csv
-      - ./data/book_ratings.csv:/docker-entrypoint-initdb.d/book_ratings.csv
->>>>>>> cb8c1245
+      - ./data/book_ratings.csv:/docker-entrypoint-initdb.d/book_ratings.csv