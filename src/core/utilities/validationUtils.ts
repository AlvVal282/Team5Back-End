/**
 * Checks the parameter to see if it is a a String.
 *
 * @param {any} candidate the value to check
 * @returns true if the parameter is a String0, false otherwise
 */
function isString(candidate: any): candidate is string {
    return typeof candidate === 'string';
}

/**
 * Checks the parameter to see if it is a a String with a length greater than 0.
 *
 * @param {any} candidate the value to check
 * @returns true if the parameter is a String with a length greater than 0, false otherwise
 */
function isStringProvided(candidate: any): boolean {
    return isString(candidate) && candidate.length > 0;
}

/**
 * Checks the parameter to see if it can be converted into a number.
 *
 * @param {any} candidate the value to check
 * @returns true if the parameter is a number, false otherwise
 */
function isNumberProvided(candidate: any): boolean {
    return (
        isNumber(candidate) ||
        (candidate != null &&
            candidate != '' &&
            !isNaN(Number(candidate.toString())))
    );
}

/**
 * Helper
 * @param x data value to check the type of
 * @returns true if the type of x is a number, false otherise
 */
function isNumber(x: any): x is number {
    return typeof x === 'number';
}
/**
 * Checks the parameter to see if it can be converted into a number and if so, greater than -1.
 *
 * @param {String} candidate the value to check
 * @returns true if the parameter is a number and a non-negative, false otherwise
 */
function isAuthorOrYearProvided(candidate: string): boolean {
    const num = parseFloat(candidate);
    return (
        (isNumber(candidate) 
            || (candidate != null 
            && candidate != '' 
            && !isNaN(Number(candidate.toString()))))
        && num >=  0
    );
}
/**
 * Checks the parameter to see if it can be converted into a number and if so, follows the rules of what is a valid ISBN number.
 *
 * @param {String} isbn the value to check
 * @returns true if the parameter is a number and is a valid ISBN number
 */
<<<<<<< HEAD
function isISBNProvided(isbn: string): boolean {
    if(isbn.length != 10 && isbn.length != 13) {
        return false;
    }

    if (isbn.length === 10) {
        let sum = 0;
        for (let i = 0; i < 9; i++) {
          const digit = parseInt(isbn[i], 10);
          if (isNaN(digit)) {
            return false;
          }
          sum += digit * (10 - i);
        }
    
        const lastDigit = isbn[9] === 'X' ? 10 : parseInt(isbn[9], 10);
        if (isNaN(lastDigit)) {
          return false;
        }
    
        return (sum + lastDigit) % 11 === 0;
      } else {
        let sum = 0;
        for (let i = 0; i < 12; i++) {
          const digit = parseInt(isbn[i], 10);
          if (isNaN(digit)) {
            return false;
          }
          sum += (i % 2 === 0 ? 1 : 3) * digit;
        }
    
        const checkDigit = 10 - (sum % 10);
        return checkDigit === parseInt(isbn[12], 10);
      }
}

=======
function isValidISBN13(isbn: String): boolean {
    if (isbn.length === 13) return true;
    return false;
}


>>>>>>> cb8c1245
/**
 * 
 * @param {String} password 
 * @returns true if the password passed through has at least one Uppercase letter, lowercase letter, a number as well as a special character
 *          The password must also be of length greater than 7
 */
function isValidPassword(password: string): boolean {
    const minLength = 8;
    if (password.length < minLength) return false;
    
    const hasUppercase = /[A-Z]/.test(password);
    const hasLowercase = /[a-z]/.test(password);
    const hasNumber = /\d/.test(password);
    const hasSpecialChar = /[!@#$%^&*(),.?":{}|<>]/.test(password);
    
    return hasUppercase && hasLowercase && hasNumber && hasSpecialChar;
}

/**
 * 
 * @param {String} phone 
 * @returns true if the phone has exactly 10 numerical digits and if the string was provided
 */
function isValidPhone(phone: string): boolean {
    return isStringProvided(phone) && /^\d{10}$/.test(phone);
}

/**
 * 
 * @param {String} priority 
 * @returns true if the role is 1 <= role <= 5 and its a numerical digit
 */
function isValidRole(priority: string): boolean {
    return isNumberProvided(priority) &&
    parseInt(priority) >= 1 &&
    parseInt(priority) <= 5;
}
/**
 * 
 * @param {String} email 
 * @returns true if the email matches the pattern, emailPattern, and the string is provided
 */
function isValidEmail(email: string): boolean {
    const emailPattern = /^[a-zA-Z0-9._%+-]+@[a-zA-Z0-9.-]+\.[a-zA-Z]{2,}$/;
    return isStringProvided(email) && emailPattern.test(email);
}

// Feel free to add your own validations functions!
// for example: isNumericProvided, isValidPassword, isValidEmail, etc
// don't forget to export any

const validationFunctions = {
    isStringProvided,
    isNumberProvided,
    isValidEmail,
    isValidPassword,
    isValidPhone,
    isValidRole,
    isAuthorOrYearProvided,
<<<<<<< HEAD
    isISBNProvided
=======
    isValidISBN13
>>>>>>> cb8c1245
};

export { validationFunctions };<|MERGE_RESOLUTION|>--- conflicted
+++ resolved
@@ -63,51 +63,12 @@
  * @param {String} isbn the value to check
  * @returns true if the parameter is a number and is a valid ISBN number
  */
-<<<<<<< HEAD
-function isISBNProvided(isbn: string): boolean {
-    if(isbn.length != 10 && isbn.length != 13) {
-        return false;
-    }
-
-    if (isbn.length === 10) {
-        let sum = 0;
-        for (let i = 0; i < 9; i++) {
-          const digit = parseInt(isbn[i], 10);
-          if (isNaN(digit)) {
-            return false;
-          }
-          sum += digit * (10 - i);
-        }
-    
-        const lastDigit = isbn[9] === 'X' ? 10 : parseInt(isbn[9], 10);
-        if (isNaN(lastDigit)) {
-          return false;
-        }
-    
-        return (sum + lastDigit) % 11 === 0;
-      } else {
-        let sum = 0;
-        for (let i = 0; i < 12; i++) {
-          const digit = parseInt(isbn[i], 10);
-          if (isNaN(digit)) {
-            return false;
-          }
-          sum += (i % 2 === 0 ? 1 : 3) * digit;
-        }
-    
-        const checkDigit = 10 - (sum % 10);
-        return checkDigit === parseInt(isbn[12], 10);
-      }
-}
-
-=======
 function isValidISBN13(isbn: String): boolean {
     if (isbn.length === 13) return true;
     return false;
 }
 
 
->>>>>>> cb8c1245
 /**
  * 
  * @param {String} password 
@@ -167,11 +128,7 @@
     isValidPhone,
     isValidRole,
     isAuthorOrYearProvided,
-<<<<<<< HEAD
-    isISBNProvided
-=======
     isValidISBN13
->>>>>>> cb8c1245
 };
 
 export { validationFunctions };