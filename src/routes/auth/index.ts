import express, { Router } from 'express';

import { signinRouter } from './login';
import { registerRouter } from './register';
<<<<<<< HEAD
import { resetPasswordRouter } from './resetPassword';
import { forgottenPasswordRouter } from './forgottenPassword';

const authRoutes: Router = express.Router();

authRoutes.use(signinRouter); 
authRoutes.use (registerRouter);
authRoutes.use (resetPasswordRouter);
authRoutes.use (forgottenPasswordRouter);
=======
import { deleteAccountRouter} from './deleteAccount';
import { checkToken } from '../../core/middleware';
import { forgottenPasswordRouter } from './forgottenPassword';
import { resetPasswordRouter } from './resetPassword';

const authRoutes: Router = express.Router();

authRoutes.use(signinRouter);
authRoutes.use(registerRouter);
authRoutes.use('/delete', checkToken, deleteAccountRouter);
authRoutes.use(forgottenPasswordRouter);
authRoutes.use(checkToken, resetPasswordRouter);

export { authRoutes };
>>>>>>> f456af66


<|MERGE_RESOLUTION|>--- conflicted
+++ resolved
@@ -2,17 +2,6 @@
 
 import { signinRouter } from './login';
 import { registerRouter } from './register';
-<<<<<<< HEAD
-import { resetPasswordRouter } from './resetPassword';
-import { forgottenPasswordRouter } from './forgottenPassword';
-
-const authRoutes: Router = express.Router();
-
-authRoutes.use(signinRouter); 
-authRoutes.use (registerRouter);
-authRoutes.use (resetPasswordRouter);
-authRoutes.use (forgottenPasswordRouter);
-=======
 import { deleteAccountRouter} from './deleteAccount';
 import { checkToken } from '../../core/middleware';
 import { forgottenPasswordRouter } from './forgottenPassword';
@@ -27,6 +16,5 @@
 authRoutes.use(checkToken, resetPasswordRouter);
 
 export { authRoutes };
->>>>>>> f456af66
 
 
