import express, { Request, Response, Router } from 'express';
import { pool } from '../../../core/utilities';

const retrieveBooksRouter: Router = express.Router();

interface IRatings {
    average: number;
    count: number;
    rating_1: number;
    rating_2: number;
    rating_3: number;
    rating_4: number;
    rating_5: number;
}

interface IUrlIcon {
    large: string;
    small: string;
}

interface IBook {
    isbn13: number;
    author: string;
    publication: number;
    title: string;
    ratings: IRatings;
    icons: IUrlIcon;
}

const format = (resultRow): IBook => ({
    isbn13: resultRow.isbn13,
    author: resultRow.authors,
    publication: resultRow.publication_year,
    title: resultRow.title,
    ratings: {
        average: resultRow.rating_avg,
        count: resultRow.rating_count,
        rating_1: resultRow.rating_1_star,
        rating_2: resultRow.rating_2_star,
        rating_3: resultRow.rating_3_star,
        rating_4: resultRow.rating_4_star,
        rating_5: resultRow.rating_5_star,
    },
    icons: {
        large: resultRow.image_url,
        small: resultRow.image_small_url,
    },
});

/**
 * @api {get} /retrieveBooks Retrieve all books with pagination
 * @apiName GetAllBooks
 * @apiGroup Books
 * 
 * @apiDescription Retrieve a list of all books with optional pagination.
 * 
<<<<<<< HEAD
 * @apiQuery (Query Parameters) {number} limit The number of books to return per page (default is 10).
 * @apiQuery (Query Parameters) {number} offset The offset for pagination (default is 0).
=======
 * @apiQuery {number} [limit=10] limit The number of books to return per page.**Optional.**
 * @apiQuery {number} [offset=0] offset The offset for pagination.**Optional.**
>>>>>>> f456af66
 * 
 * @apiSuccess {Object[]} books List of books matching the specified ISBN.
 * @apiSuccess {number} books.isbn13 Book's ISBN number.
 * @apiSuccess {string} books.author Book author(s).
 * @apiSuccess {number} books.publication Publication year.
 * @apiSuccess {string} books.title Book title.
 * @apiSuccess {Object} books.ratings Ratings structure.
 * @apiSuccess {number} books.ratings.average Average rating.
 * @apiSuccess {number} books.ratings.count Rating count.
 * @apiSuccess {number} books.ratings.rating_1 Rating count for 1 star.
 * @apiSuccess {number} books.ratings.rating_2 Rating count for 2 stars.
 * @apiSuccess {number} books.ratings.rating_3 Rating count for 3 stars.
 * @apiSuccess {number} books.ratings.rating_4 Rating count for 4 stars.
 * @apiSuccess {number} books.ratings.rating_5 Rating count for 5 stars.
 * @apiSuccess {Object} books.icons Icon structure.
 * @apiSuccess {string} books.icons.large URL for large image.
 * @apiSuccess {string} books.icons.small URL for small image.
 *
 * @apiSuccess {Object} pagination Pagination metadata for the response.
 * @apiSuccess {Number} pagination.totalRecords Total number of books matching the ISBN.
 * @apiSuccess {Number} pagination.limit Number of entries returned per page.
 * @apiSuccess {Number} pagination.offset Offset used for the current query.
 * @apiSuccess {Number|null} pagination.nextPage Offset value to retrieve the next set of entries, or `null` if no further pages exist.
 * 
 */
retrieveBooksRouter.get('/retrieveBooks', async (request: Request, response: Response) => {
    // Set default values for limit and offset
    const limit = Number(request.query.limit) > 0 ? Number(request.query.limit) : 10;
    const offset = Number(request.query.offset) >= 0 ? Number(request.query.offset) : 0;

    try {
        // Query to get total count of books for pagination
        const countQuery = `SELECT COUNT(*) AS "totalRecords" FROM Books`;
        const countResult = await pool.query(countQuery);
        const totalRecords = parseInt(countResult.rows[0].totalRecords, 10);

        // Main query to retrieve paginated books
        const bookQuery = `
            SELECT 
                Books.isbn13,
                Books.publication_year,
                Books.title,
                Books.rating_avg,
                Books.rating_count,
                COALESCE(SUM(Book_Ratings.rating_1_star), 0) AS rating_1_star,
                COALESCE(SUM(Book_Ratings.rating_2_star), 0) AS rating_2_star,
                COALESCE(SUM(Book_Ratings.rating_3_star), 0) AS rating_3_star,
                COALESCE(SUM(Book_Ratings.rating_4_star), 0) AS rating_4_star,
                COALESCE(SUM(Book_Ratings.rating_5_star), 0) AS rating_5_star,
                Books.image_url,
                Books.image_small_url,
                STRING_AGG(Authors.Name, ', ') AS authors
            FROM Books
            LEFT JOIN Book_Ratings ON Books.Book_ID = Book_Ratings.Book_ID
            JOIN Book_Author ON Books.Book_ID = Book_Author.Book_ID
            JOIN Authors ON Authors.Author_ID = Book_Author.Author_ID
            GROUP BY 
                Books.isbn13, 
                Books.publication_year, 
                Books.title, 
                Books.rating_avg, 
                Books.rating_count, 
                Books.image_url, 
                Books.image_small_url
            LIMIT $1 OFFSET $2;
        `;
        const bookValues = [limit, offset];
        const { rows } = await pool.query(bookQuery, bookValues);

        response.status(200).json({
            books: rows.map(format),
            pagination: {
                totalRecords,
                limit,
                offset,
                nextPage: offset + limit < totalRecords ? offset + limit : null,
            },
        });
    } catch (error) {
        console.error('DB Query error on retrieving books', error);
        response.status(500).send({
            message: 'Server error - contact support',
        });
    }
});

export { retrieveBooksRouter };<|MERGE_RESOLUTION|>--- conflicted
+++ resolved
@@ -54,13 +54,8 @@
  * 
  * @apiDescription Retrieve a list of all books with optional pagination.
  * 
-<<<<<<< HEAD
- * @apiQuery (Query Parameters) {number} limit The number of books to return per page (default is 10).
- * @apiQuery (Query Parameters) {number} offset The offset for pagination (default is 0).
-=======
  * @apiQuery {number} [limit=10] limit The number of books to return per page.**Optional.**
  * @apiQuery {number} [offset=0] offset The offset for pagination.**Optional.**
->>>>>>> f456af66
  * 
  * @apiSuccess {Object[]} books List of books matching the specified ISBN.
  * @apiSuccess {number} books.isbn13 Book's ISBN number.
