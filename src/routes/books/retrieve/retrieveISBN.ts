import express, { Request, Response, Router, NextFunction } from 'express';
import { pool, validationFunctions } from '../../../core/utilities';

const isISBNProvided = validationFunctions. isValidISBN13;

const retrieveISBNRouter: Router = express.Router();

interface IRatings {
    average: number;
    count: number;
    rating_1: number;
    rating_2: number;
    rating_3: number;
    rating_4: number;
    rating_5: number;
}

interface IUrlIcon {
    large: string;
    small: string;
}

interface IBook {
    isbn13: number;
    author: string;
    publication: number;
    title: string;
    ratings: IRatings;
    icons: IUrlIcon;
}

const format = (resultRow): IBook => ({
    isbn13: resultRow.isbn13,
    author: resultRow.authors,
    publication: resultRow.publication_year,
    title: resultRow.title,
    ratings: {
        average: resultRow.rating_avg,
        count: resultRow.rating_count,
        rating_1: resultRow.rating_1_star,
        rating_2: resultRow.rating_2_star,
        rating_3: resultRow.rating_3_star,
        rating_4: resultRow.rating_4_star,
        rating_5: resultRow.rating_5_star,
    },
    icons: {
        large: resultRow.image_url,
        small: resultRow.image_small_url,
    },
});

/**
 * @api {get} /retrieveISBN Retrieve a book by ISBN
 * @apiName GetBookByISBN
 * @apiGroup Books
 *
<<<<<<< HEAD
 * @apiQuery (Query Parameters){Number} ISBN The ISBN number to look up.
=======
 * @apiDescription Retrieves details for books with the specified ISBN. Supports optional pagination.
>>>>>>> f456af66
 *
 * @apiQuery (Query Parameters){Number} ISBN The ISBN number to look up (13 digits).
 * @apiQuery {Number} [limit=10] The maximum number of books to return per page. **Optional.** 
 * @apiQuery {Number} [offset=0] The number of books to skip from the start of the result set. **Optional.** 
 *
 * @apiSuccess {Object[]} books List of books matching the specified ISBN.
 * @apiSuccess {number} books.isbn13 Book's ISBN number.
 * @apiSuccess {string} books.author Book author(s).
 * @apiSuccess {number} books.publication Publication year.
 * @apiSuccess {string} books.title Book title.
 * @apiSuccess {Object} books.ratings Ratings structure.
 * @apiSuccess {number} books.ratings.average Average rating.
 * @apiSuccess {number} books.ratings.count Rating count.
 * @apiSuccess {number} books.ratings.rating_1 Rating count for 1 star.
 * @apiSuccess {number} books.ratings.rating_2 Rating count for 2 stars.
 * @apiSuccess {number} books.ratings.rating_3 Rating count for 3 stars.
 * @apiSuccess {number} books.ratings.rating_4 Rating count for 4 stars.
 * @apiSuccess {number} books.ratings.rating_5 Rating count for 5 stars.
 * @apiSuccess {Object} books.icons Icon structure.
 * @apiSuccess {string} books.icons.large URL for large image.
 * @apiSuccess {string} books.icons.small URL for small image.
 *
 * @apiSuccess {Object} pagination Pagination metadata for the response.
 * @apiSuccess {Number} pagination.totalRecords Total number of books matching the ISBN.
 * @apiSuccess {Number} pagination.limit Number of entries returned per page.
 * @apiSuccess {Number} pagination.offset Offset used for the current query.
 * @apiSuccess {Number|null} pagination.nextPage Offset value to retrieve the next set of entries, or `null` if no further pages exist.
 * 
 * @apiError (400: Invalid ISBN) {string} message "Invalid or missing ISBN - please ensure the ISBN parameter is provided and valid (13 digits)."
 * @apiError (404: ISBN Not Found) {string} message "ISBN Not Found."
<<<<<<< HEAD
=======
 * @apiError (500: Server Error) {string} message "Server error - unable to retrieve book by ISBN."
>>>>>>> f456af66
 */
retrieveISBNRouter.get(
    '/retrieveISBN',
    (request: Request, response: Response, next: NextFunction) => {
        const isbn = request.query.ISBN as string;
        if (isISBNProvided(isbn)) {
            next();
        } else {
            response.status(400).send({
                message: 'Invalid or missing ISBN - please ensure the ISBN parameter is provided and valid.',
            });
        }
    },
    async (request: Request, response: Response) => {
        const isbn = request.query.ISBN as string;
        const limit = Number(request.query.limit) > 0 ? Number(request.query.limit) : 10;
        const offset = Number(request.query.offset) >= 0 ? Number(request.query.offset) : 0;

        try {
            const countQuery = `
                SELECT COUNT(*) AS "totalRecords"
                FROM Books
                WHERE ISBN13 = $1
            `;
            const countResult = await pool.query(countQuery, [isbn]);
            const totalRecords = parseInt(countResult.rows[0].totalRecords, 10);

            if (totalRecords === 0) {
                response.status(404).send({
                    message: 'ISBN Not Found.',
                });
            } else {
                const theQuery = `
                    SELECT 
                        Books.isbn13,
                        Books.publication_year,
                        Books.title,
                        Books.rating_avg,
                        Books.rating_count,
                        COALESCE(SUM(Book_Ratings.rating_1_star), 0) AS rating_1_star,
                        COALESCE(SUM(Book_Ratings.rating_2_star), 0) AS rating_2_star,
                        COALESCE(SUM(Book_Ratings.rating_3_star), 0) AS rating_3_star,
                        COALESCE(SUM(Book_Ratings.rating_4_star), 0) AS rating_4_star,
                        COALESCE(SUM(Book_Ratings.rating_5_star), 0) AS rating_5_star,
                        Books.image_url,
                        Books.image_small_url,
                        STRING_AGG(Authors.Name, ', ') AS authors
                    FROM Books
                    LEFT JOIN Book_Ratings ON Books.Book_ID = Book_Ratings.Book_ID
                    JOIN Book_Author ON Books.Book_ID = Book_Author.Book_ID
                    JOIN Authors ON Authors.Author_ID = Book_Author.Author_ID
                    WHERE Books.ISBN13 = $1
                    GROUP BY 
                        Books.isbn13, 
                        Books.publication_year, 
                        Books.title, 
                        Books.rating_avg, 
                        Books.rating_count, 
                        Books.image_url, 
                        Books.image_small_url
                    LIMIT $2 OFFSET $3
                `;
                const values = [isbn, limit, offset];
                const { rows } = await pool.query(theQuery, values);

                response.status(200).json({
                    books: rows.map(format),
                    pagination: {
                        totalRecords,
                        limit,
                        offset,
                        nextPage: offset + limit < totalRecords ? offset + limit : null,
                    },
                });
            }
        } catch (error) {
            console.error('Database error:', error);
            response.status(500).send({
                message: 'Server error - unable to retrieve book by ISBN.',
            });
        }
    }
);

export { retrieveISBNRouter };<|MERGE_RESOLUTION|>--- conflicted
+++ resolved
@@ -54,11 +54,7 @@
  * @apiName GetBookByISBN
  * @apiGroup Books
  *
-<<<<<<< HEAD
- * @apiQuery (Query Parameters){Number} ISBN The ISBN number to look up.
-=======
  * @apiDescription Retrieves details for books with the specified ISBN. Supports optional pagination.
->>>>>>> f456af66
  *
  * @apiQuery (Query Parameters){Number} ISBN The ISBN number to look up (13 digits).
  * @apiQuery {Number} [limit=10] The maximum number of books to return per page. **Optional.** 
@@ -89,10 +85,7 @@
  * 
  * @apiError (400: Invalid ISBN) {string} message "Invalid or missing ISBN - please ensure the ISBN parameter is provided and valid (13 digits)."
  * @apiError (404: ISBN Not Found) {string} message "ISBN Not Found."
-<<<<<<< HEAD
-=======
  * @apiError (500: Server Error) {string} message "Server error - unable to retrieve book by ISBN."
->>>>>>> f456af66
  */
 retrieveISBNRouter.get(
     '/retrieveISBN',
